--- conflicted
+++ resolved
@@ -116,11 +116,11 @@
         oldValue = self[k]
         dtype = self.types[k]
         if type(value) == dtype:
-            for field in dtype._fields.itervalues():
-                field.__set__(oldValue, field.__get__(value))
+            for field in dtype._fields:
+                setattr(oldValue, field, getattr(value, field))
         elif value == dtype:
             for field in dtype._fields.itervalues():
-                field.__set__(oldValue, field.default)
+                setattr(oldValue, field.name, field.default)
         else:
             raise ValueError("Cannot set Registry item '%s' to '%s'"%(name, str(value)))
 
@@ -290,11 +290,7 @@
     def __contains__(self, name):
         return self._storage.__contains__(name)
 
-<<<<<<< HEAD
-    def __init__(self, **kwargs):
-=======
     def __init__(self, **kw):
->>>>>>> 902d9f56
         """Initialize the Config.
 
         Keyword arguments will be used to set field values.
@@ -307,18 +303,9 @@
         for field in self._fields.itervalues():
             field.__set__(self, field.default)
 
-<<<<<<< HEAD
-        #apply first batch of overrides from the provided storage
-        for name, value in kwargs.itervalues():
-            try:
-                field = self._fields[name]
-                field.__set__(self, value)
-=======
-        # use keyword args to set fields
         for name, value in kw.iteritems():            
             try:
                 setattr(self, name, value)
->>>>>>> 902d9f56
             except KeyError:
                 pass
 
